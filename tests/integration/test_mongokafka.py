--- conflicted
+++ resolved
@@ -22,12 +22,7 @@
 from typing import Any, Optional
 
 import pytest
-<<<<<<< HEAD
 from pydantic import UUID4, BaseModel
-=======
-from pydantic import BaseModel, ConfigDict
-from pymongo import MongoClient
->>>>>>> 4e470dee
 from pymongo.collection import Collection
 
 from hexkit.correlation import (
