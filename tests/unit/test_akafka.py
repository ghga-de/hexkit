--- conflicted
+++ resolved
@@ -83,12 +83,7 @@
     assert callable(pc_kwargs["key_serializer"])
     assert callable(pc_kwargs["value_serializer"])
 
-<<<<<<< HEAD
     with pytest.raises(exception) if exception else nullcontext():  # type: ignore
-=======
-    # publish event using the provider:
-    with (pytest.raises(exception) if exception else nullcontext()):
->>>>>>> 04f22caf
         event_publisher.publish(
             payload=payload,
             type_=type_,
