--- conflicted
+++ resolved
@@ -67,13 +67,8 @@
     # create kafka producer mock
     producer_class = Mock()
 
-<<<<<<< HEAD
-    # create event publisher:
-    event_publisher = KafkaEventPublisher(
-=======
     # publish event using the provider:
     as_resource = KafkaEventPublisher.as_resource(
->>>>>>> c3761381
         service_name="test_publisher",
         client_suffix="1",
         kafka_servers=["my-fake-kafka-server"],
