--- conflicted
+++ resolved
@@ -25,11 +25,7 @@
 
 
 @pytest.mark.parametrize(
-<<<<<<< HEAD
-    "event_type, event_key, topic, expected_headers, exception",
-=======
     "type_, key_, topic, expected_headers, exception",
->>>>>>> 11f141a3
     [
         ("test_type", "test_key", "test_topic", [("type", b"test_type")], None),
         (
@@ -55,13 +51,7 @@
         ),
     ],
 )
-<<<<<<< HEAD
-def test_kafka_event_publisher(
-    event_type, event_key, topic, expected_headers, exception
-):
-=======
 def test_kafka_event_publisher(type_, key_, topic, expected_headers, exception):
->>>>>>> 11f141a3
     """Test the KafkaEventPublisher with mocked KafkaEventPublisher."""
     payload = {"test_content": "Hello World"}
 
@@ -85,15 +75,9 @@
 
     with (pytest.raises(exception) if exception else nullcontext()):
         event_publisher.publish(
-<<<<<<< HEAD
-            event_payload=event_payload,
-            event_type=event_type,
-            event_key=event_key,
-=======
             payload=payload,
             type_=type_,
             key_=key_,
->>>>>>> 11f141a3
             topic=topic,
         )
 
@@ -102,13 +86,8 @@
         producer = producer_class.return_value
         producer.send.assert_called_once_with(
             topic,
-<<<<<<< HEAD
-            value=event_payload,
-            key=event_key,
-=======
             value=payload,
             key=key_,
->>>>>>> 11f141a3
             headers=expected_headers,
         )
         producer.flush.assert_called_once()