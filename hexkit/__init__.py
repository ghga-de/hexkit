# Copyright 2021 - 2022 Universität Tübingen, DKFZ and EMBL
# for the German Human Genome-Phenome Archive (GHGA)
#
# Licensed under the Apache License, Version 2.0 (the "License");
# you may not use this file except in compliance with the License.
# You may obtain a copy of the License at
#
#     http://www.apache.org/licenses/LICENSE-2.0
#
# Unless required by applicable law or agreed to in writing, software
# distributed under the License is distributed on an "AS IS" BASIS,
# WITHOUT WARRANTIES OR CONDITIONS OF ANY KIND, either express or implied.
# See the License for the specific language governing permissions and
# limitations under the License.

"""A Toolkit for Building Microservices using the Hexagonal Architecture"""

<<<<<<< HEAD
__version__ = "0.7.2"
=======
__version__ = "0.7.1"
>>>>>>> 33c5b8b3
<|MERGE_RESOLUTION|>--- conflicted
+++ resolved
@@ -15,8 +15,4 @@
 
 """A Toolkit for Building Microservices using the Hexagonal Architecture"""
 
-<<<<<<< HEAD
-__version__ = "0.7.2"
-=======
-__version__ = "0.7.1"
->>>>>>> 33c5b8b3
+__version__ = "0.7.2"