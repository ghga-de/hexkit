--- conflicted
+++ resolved
@@ -126,7 +126,6 @@
 
     async def find_one(self, *, mapping: Mapping[str, Any]) -> Optional[Dto]:
         """Find the resource that matches the specified mapping. It is expected that
-<<<<<<< HEAD
         at most one resource matches the constraints. An exception is raised if multiple
         hits are found.
 
@@ -147,36 +146,15 @@
 
     def find_all(self, *, mapping: Mapping[str, Any]) -> AsyncIterator[Dto]:
         """Find all resources that match the specified mapping.
-=======
-        at most one resource matches the constraints. An exception is raise if multiple
-        hits are found.
->>>>>>> afc31709
 
         Args:
             mapping:
                 A mapping where the keys correspond to the names of resource fields
-<<<<<<< HEAD
                 and the values correspond to the actual values of the resource fields.
 
         Returns:
             An AsyncIterator of hits. All hits are in the form of the respective DTO
             model.
-=======
-                and the values correspond to the actual values of the resource fields
-            mode:
-                One of: "single" (asserts that there will be at most one hit, will raise
-                an exception otherwise), "newest" (returns only the resource of the hit
-                list that was inserted first), or "oldest" - returns only the resource of
-                the hist list that was inserted last. Defaults to "single".
-
-        Returns:
-            Returns a hit in the form of the respective DTO model or None if no hit
-            was found.
-
-        Raises:
-            MultpleHitsFoundError:
-                Raised when obtaining more than one hit when using the "single" mode.
->>>>>>> afc31709
         """
         ...
 
