# Copyright 2021 - 2022 Universität Tübingen, DKFZ and EMBL
# for the German Human Genome-Phenome Archive (GHGA)
#
# Licensed under the Apache License, Version 2.0 (the "License");
# you may not use this file except in compliance with the License.
# You may obtain a copy of the License at
#
#     http://www.apache.org/licenses/LICENSE-2.0
#
# Unless required by applicable law or agreed to in writing, software
# distributed under the License is distributed on an "AS IS" BASIS,
# WITHOUT WARRANTIES OR CONDITIONS OF ANY KIND, either express or implied.
# See the License for the specific language governing permissions and
# limitations under the License.
#

"""Protocol related to event publishing."""

from typing import Protocol

from hexkit.custom_types import JSON


class EventPublisherProtocol(Protocol):
    """A protocol for publishing events to an event broker."""

    def publish(
        self, *, event_payload: JSON, event_type: str, event_key: str, topic: str
    ) -> None:
        """Publish an event.

        Args:
<<<<<<< HEAD
            event_payload (JSON): The data/payload to send with the event.
            event_type (str): The type of the event.
            event_key (str): Ensures that events with the same key are delivered in order
            topic (str): Name of the topic to publish the event to.
=======
            event_payload (JSON): The payload to ship with the event.
            event_type (str): The event type. ASCII characters only.
            event_key (str): The event type. ASCII characters only.
            topic_name (str): The event type. ASCII characters only.
>>>>>>> f748aea4
        """
        ...<|MERGE_RESOLUTION|>--- conflicted
+++ resolved
@@ -30,16 +30,9 @@
         """Publish an event.
 
         Args:
-<<<<<<< HEAD
-            event_payload (JSON): The data/payload to send with the event.
-            event_type (str): The type of the event.
-            event_key (str): Ensures that events with the same key are delivered in order
-            topic (str): Name of the topic to publish the event to.
-=======
             event_payload (JSON): The payload to ship with the event.
             event_type (str): The event type. ASCII characters only.
             event_key (str): The event type. ASCII characters only.
-            topic_name (str): The event type. ASCII characters only.
->>>>>>> f748aea4
+            topic (str): The event type. ASCII characters only.
         """
         ...