![tests](https://github.com/ghga-de/hexkit/actions/workflows/tests.yaml/badge.svg)
[![PyPI version shields.io](https://img.shields.io/pypi/v/hexkit.svg)](https://pypi.python.org/pypi/hexkit/)
[![PyPI pyversions](https://img.shields.io/pypi/pyversions/hexkit.svg)](https://pypi.python.org/pypi/hexkit/)
[![Coverage Status](https://coveralls.io/repos/github/ghga-de/hexkit/badge.svg?branch=main)](https://coveralls.io/github/ghga-de/hexkit?branch=main)

# hexkit

A chassis library for building domain-focused, infrastructure-agnostic, and event-driven
microservices in Python.

## In a Nutshell

This project implements the Triple Hexagonal Architecture pattern which is an
optimization of the ordinary
[Hexagonal Architecture](https://alistair.cockburn.us/hexagonal-architecture/) for
use with microservices.
In brief, adapters (as per the hexagonal architecture) are divided into two parts.
One part called *translator* is specific to one individual microservice and its
domain-oriented ports.
The other part called *provider* is service-agnostic but specific to one
technology of the surrounding infrastructure.
Both parts interact through a high-level interface called *protocol* (not to be
confused with Python's typing.Protocol) which is neither
specific to the technology nor to the microservice.
For more details on the Triple Hexagonal Architecture, refer to the concept paper that
can be found
[here](https://ghga-de.github.io/developer-cookbook/articles/2_triple_hexagonal/).

As a chassis lib, hexkit tries to reduce the redundancy and boilerplate across
microservices. It does so by providing ready-to-use triple-hexagonal building blocks
that are service-independent - hence protocols and providers. The only task that remains
for an individual service is to implement service-specific translators between the
service's ports and the general-purpose protocols (in addition to implementing the
domain functionality of the service, of course).

Hexkit is designed as a general-purpose library. However, it currently contains only
a limited collection of protocol-provider pairs that are of immediate interest to the
authors. We like to add support for more protocols and technologies over time.

The following protocols and providers are currently available:

| Protocol | Providers |
|---|---|
| Event Publishing | Apache Kafka |
| Event Subscription | Apache Kafka |
| Object Storage | S3(-compatible) |
| Data Access Object | MongoDB |

Hexkit does not force you to go all-in on the idea of Triple Hexagonal Architecture.
You can use it just for the technologies where you see benefits and use another approach
for the rest. For example, you could use hexkit for simplifying the exchange of events
between microservices but use a classical web framework such as FastAPI for designing
REST API and an ORM like SQLAlchemy for interacting with databases.

Feel free to develop hexagonal components yourself, whether or not you use the base
classes of hexkit. Not every protocol or provider has to be general-purpose, however,
if they are, please consider contributing them to hexkit.

## Getting started

Please have a look at the example application described in
[./examples/stream_calc](./examples/stream_calc).

We put a lot of effort into making the code self-documenting, so please do not be afraid
of jumping directly into it. You can find the protocols being defined at
[./src/hexkit/protocols](./src/hexkit/protocols) and the providers being implemented at
[./src/hexkit/providers](./src/hexkit/providers).

A more elaborate documentation and tutorial is on the way.

## Installation

This package is available at PyPI:
<https://pypi.org/project/hexkit>

You can install it from there using:

```sh
pip install hexkit
```

The following extras are available:

- `akafka`: when using the Apache Kafka-based event publishing or subscription
- `s3`: when interacting with S3-compatible Object Storages
- `mongodb`: when using mongodb as backend for the DAO protocol
- `test-akafka`: testing utils for Apache Kafka
- `test-s3`: testing utils for S3-compatible Object Storages
- `test-mongodb`: testing utils for MongoDB
- `all`: a union of all the above

## Development

For setting up the development environment, we rely on the
[devcontainer feature](https://code.visualstudio.com/docs/remote/containers) of vscode.

To use it, you need Docker and VS Code with the "Remote - Containers" extension
(`ms-vscode-remote.remote-containers`) installed.
Then, you just have to open this repo in vscode and run the command
`Remote-Containers: Reopen in Container` from the vscode "Command Palette".

This will give you a full-fledged, pre-configured development environment including:

- infrastructural dependencies of the service (databases, etc.)
- all relevant vscode extensions pre-installed
- pre-configured linting and auto-formatting
- a pre-configured debugger
- automatic license-header insertion

Additionally, the following convenience command is available inside the devcontainer
(type it in the integrated terminal of VS Code):

- `dev_install` - install the lib with all development dependencies and pre-commit hooks
(please run that if you are starting the devcontainer for the first time
<<<<<<< HEAD
or if added any Python dependencies to the [`./setup.cfg`](./setup.cfg))
=======
or if added any python dependencies to the [`./pyproject.toml`](./pyproject.toml))
>>>>>>> 3c194739

If you prefer not to use vscode, you could get a similar setup (without the editor
specific features) by running the following commands:

``` bash
# Execute in the repo's root dir:
cd ./.devcontainer

# build and run the environment with docker-compose
docker build -t hexkit .
docker run -it hexkit /bin/bash

```

## License

This repository is free to use and modify according to the [Apache 2.0 License](./LICENSE).<|MERGE_RESOLUTION|>--- conflicted
+++ resolved
@@ -112,11 +112,7 @@
 
 - `dev_install` - install the lib with all development dependencies and pre-commit hooks
 (please run that if you are starting the devcontainer for the first time
-<<<<<<< HEAD
-or if added any Python dependencies to the [`./setup.cfg`](./setup.cfg))
-=======
 or if added any python dependencies to the [`./pyproject.toml`](./pyproject.toml))
->>>>>>> 3c194739
 
 If you prefer not to use vscode, you could get a similar setup (without the editor
 specific features) by running the following commands:
