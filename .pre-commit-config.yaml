# See https://pre-commit.com for more information
# See https://pre-commit.com/hooks.html for more hooks

default_language_version:
  python: python3.13

minimum_pre_commit_version: 4.3.0

repos:
  - repo: local
    hooks:
      - id: update-hook-revs
        name: "ensure hooks are up to date"
        language: python
        additional_dependencies:
          - "packaging"
          - "typer"
        fail_fast: true
        always_run: true
        entry: ./scripts/update_hook_revs.py
        files: '\.pre-commit-config.yaml'
        args: [--check]
        pass_filenames: false
  - repo: https://github.com/pre-commit/pre-commit-hooks
    rev: v5.0.0
    hooks:
      - id: trailing-whitespace
      - id: end-of-file-fixer
        exclude: '.*\.json|example_config.yaml'
      - id: check-yaml
      - id: check-added-large-files
      - id: check-ast
      - id: check-json
        exclude: devcontainer.json
      - id: pretty-format-json
        args: [--autofix]
        exclude: devcontainer.json|config_schema.json
      - id: check-merge-conflict
      - id: check-symlinks
      - id: check-executables-have-shebangs
      - id: check-shebang-scripts-are-executable
      - id: check-docstring-first
      - id: debug-statements
      - id: destroyed-symlinks
      - id: detect-private-key
      - id: mixed-line-ending
        args: [--fix=lf]
      - id: no-commit-to-branch
        args: [--branch, dev, --branch, int, --branch, main]
  - repo: https://github.com/astral-sh/ruff-pre-commit
<<<<<<< HEAD
    rev: v0.12.2
=======
    rev: v0.13.1
>>>>>>> 3c194739
    hooks:
      - id: ruff
        args: [--fix, --exit-non-zero-on-fix, --exclude, scripts]
      - id: ruff-format
  - repo: https://github.com/pre-commit/mirrors-mypy
    rev: v1.18.2
    hooks:
      - id: mypy
        args: [--no-warn-unused-ignores]<|MERGE_RESOLUTION|>--- conflicted
+++ resolved
@@ -48,11 +48,7 @@
       - id: no-commit-to-branch
         args: [--branch, dev, --branch, int, --branch, main]
   - repo: https://github.com/astral-sh/ruff-pre-commit
-<<<<<<< HEAD
-    rev: v0.12.2
-=======
-    rev: v0.13.1
->>>>>>> 3c194739
+    rev: v0.13.2
     hooks:
       - id: ruff
         args: [--fix, --exit-non-zero-on-fix, --exclude, scripts]
